pub mod command_is_executing;
pub mod errors;
pub mod input;
pub mod install;
pub mod ipc;
pub mod os_input_output;
pub mod pty_bus;
pub mod screen;
pub mod utils;
pub mod wasm_vm;

use std::cell::RefCell;
use std::path::PathBuf;
use std::sync::mpsc;
use std::thread;
use std::{collections::HashMap, fs};
use std::{
    collections::HashSet,
    io::Write,
    str::FromStr,
    sync::{Arc, Mutex},
};

use crate::cli::CliArgs;
use crate::common::input::config::Config;
use crate::layout::Layout;
use crate::panes::PaneId;
use command_is_executing::CommandIsExecuting;
use directories_next::ProjectDirs;
use errors::{AppContext, ContextType, ErrorContext, PluginContext, PtyContext, ScreenContext};
use input::handler::input_loop;
use os_input_output::OsApi;
use pty_bus::{PtyBus, PtyInstruction};
use screen::{Screen, ScreenInstruction};
use serde::{Deserialize, Serialize};
use utils::consts::ZELLIJ_IPC_PIPE;
use wasm_vm::PluginEnv;
use wasm_vm::{wasi_stdout, wasi_write_string, zellij_imports, PluginInstruction};
use wasmer::{ChainableNamedResolver, Instance, Module, Store, Value};
use wasmer_wasi::{Pipe, WasiState};
use zellij_tile::data::{EventType, InputMode};

#[derive(Serialize, Deserialize, Debug)]
pub enum ApiCommand {
    OpenFile(PathBuf),
    SplitHorizontally,
    SplitVertically,
    MoveFocus,
}
<<<<<<< HEAD
// FIXME: It would be good to add some more things to this over time
#[derive(Debug, Clone)]
pub struct AppState {
    pub input_mode: InputMode,
}

impl Default for AppState {
    fn default() -> Self {
        AppState {
            input_mode: InputMode::default(),
        }
    }
}

// FIXME: Make this a method on the big `Communication` struct, so that app_tx can be extracted
// from self instead of being explicitly passed here
pub fn update_state(
    app_tx: &SenderWithContext<AppInstruction>,
    update_fn: impl FnOnce(AppState) -> AppState,
) {
    let (state_tx, state_rx) = mpsc::channel();

    drop(app_tx.send(AppInstruction::GetState(state_tx)));
    let state = state_rx.recv().unwrap();

    drop(app_tx.send(AppInstruction::SetState(update_fn(state))))
}
=======
>>>>>>> d818661c

/// An [MPSC](mpsc) asynchronous channel with added error context.
pub type ChannelWithContext<T> = (
    mpsc::Sender<(T, ErrorContext)>,
    mpsc::Receiver<(T, ErrorContext)>,
);
/// An [MPSC](mpsc) synchronous channel with added error context.
pub type SyncChannelWithContext<T> = (
    mpsc::SyncSender<(T, ErrorContext)>,
    mpsc::Receiver<(T, ErrorContext)>,
);

/// Wrappers around the two standard [MPSC](mpsc) sender types, [`mpsc::Sender`] and [`mpsc::SyncSender`], with an additional [`ErrorContext`].
#[derive(Clone)]
enum SenderType<T: Clone> {
    /// A wrapper around an [`mpsc::Sender`], adding an [`ErrorContext`].
    Sender(mpsc::Sender<(T, ErrorContext)>),
    /// A wrapper around an [`mpsc::SyncSender`], adding an [`ErrorContext`].
    SyncSender(mpsc::SyncSender<(T, ErrorContext)>),
}

/// Sends messages on an [MPSC](std::sync::mpsc) channel, along with an [`ErrorContext`],
/// synchronously or asynchronously depending on the underlying [`SenderType`].
#[derive(Clone)]
pub struct SenderWithContext<T: Clone> {
    err_ctx: ErrorContext,
    sender: SenderType<T>,
}

impl<T: Clone> SenderWithContext<T> {
    fn new(err_ctx: ErrorContext, sender: SenderType<T>) -> Self {
        Self { err_ctx, sender }
    }

    /// Sends an event, along with the current [`ErrorContext`], on this
    /// [`SenderWithContext`]'s channel.
    pub fn send(&self, event: T) -> Result<(), mpsc::SendError<(T, ErrorContext)>> {
        match self.sender {
            SenderType::Sender(ref s) => s.send((event, self.err_ctx)),
            SenderType::SyncSender(ref s) => s.send((event, self.err_ctx)),
        }
    }

    /// Updates this [`SenderWithContext`]'s [`ErrorContext`]. This is the way one adds
    /// a call to the error context.
    ///
    /// Updating [`ErrorContext`]s works in this way so that these contexts are only ever
    /// allocated on the stack (which is thread-specific), and not on the heap.
    pub fn update(&mut self, new_ctx: ErrorContext) {
        self.err_ctx = new_ctx;
    }
}

unsafe impl<T: Clone> Send for SenderWithContext<T> {}
unsafe impl<T: Clone> Sync for SenderWithContext<T> {}

thread_local!(
    /// A key to some thread local storage (TLS) that holds a representation of the thread's call
    /// stack in the form of an [`ErrorContext`].
    static OPENCALLS: RefCell<ErrorContext> = RefCell::default()
);

/// Instructions related to the entire application.
#[derive(Clone)]
pub enum AppInstruction {
    Exit,
    Error(String),
}

/// Start Zellij with the specified [`OsApi`] and command-line arguments.
// FIXME this should definitely be modularized and split into different functions.
pub fn start(mut os_input: Box<dyn OsApi>, opts: CliArgs) {
    let take_snapshot = "\u{1b}[?1049h";
    os_input.unset_raw_mode(0);
    let _ = os_input
        .get_stdout_writer()
        .write(take_snapshot.as_bytes())
        .unwrap();
<<<<<<< HEAD

    let mut app_state = AppState::default();
=======
>>>>>>> d818661c

    let config = Config::from_cli_config(opts.config)
        .map_err(|e| {
            eprintln!("There was an error in the config file:\n{}", e);
            std::process::exit(1);
        })
        .unwrap();

    let command_is_executing = CommandIsExecuting::new();

    let full_screen_ws = os_input.get_terminal_size_using_fd(0);
    os_input.set_raw_mode(0);
    let (send_screen_instructions, receive_screen_instructions): ChannelWithContext<
        ScreenInstruction,
    > = mpsc::channel();
    let err_ctx = OPENCALLS.with(|ctx| *ctx.borrow());
    let mut send_screen_instructions =
        SenderWithContext::new(err_ctx, SenderType::Sender(send_screen_instructions));

    let (send_pty_instructions, receive_pty_instructions): ChannelWithContext<PtyInstruction> =
        mpsc::channel();
    let mut send_pty_instructions =
        SenderWithContext::new(err_ctx, SenderType::Sender(send_pty_instructions));

    let (send_plugin_instructions, receive_plugin_instructions): ChannelWithContext<
        PluginInstruction,
    > = mpsc::channel();
    let send_plugin_instructions =
        SenderWithContext::new(err_ctx, SenderType::Sender(send_plugin_instructions));

    let (send_app_instructions, receive_app_instructions): SyncChannelWithContext<AppInstruction> =
        mpsc::sync_channel(0);
    let send_app_instructions =
        SenderWithContext::new(err_ctx, SenderType::SyncSender(send_app_instructions));

    let mut pty_bus = PtyBus::new(
        receive_pty_instructions,
        send_screen_instructions.clone(),
        send_plugin_instructions.clone(),
        os_input.clone(),
        opts.debug,
    );

    // Don't use default layouts in tests, but do everywhere else
    #[cfg(not(test))]
    let default_layout = Some(PathBuf::from("default"));
    #[cfg(test)]
    let default_layout = None;
    let maybe_layout = opts.layout.or(default_layout).map(Layout::new);

    #[cfg(not(test))]
    std::panic::set_hook({
        use crate::errors::handle_panic;
        let send_app_instructions = send_app_instructions.clone();
        Box::new(move |info| {
            handle_panic(info, &send_app_instructions);
        })
    });

    let pty_thread = thread::Builder::new()
        .name("pty".to_string())
        .spawn({
            let mut command_is_executing = command_is_executing.clone();
            send_pty_instructions.send(PtyInstruction::NewTab).unwrap();
            move || loop {
                let (event, mut err_ctx) = pty_bus
                    .receive_pty_instructions
                    .recv()
                    .expect("failed to receive event on channel");
                err_ctx.add_call(ContextType::Pty(PtyContext::from(&event)));
                pty_bus.send_screen_instructions.update(err_ctx);
                match event {
                    PtyInstruction::SpawnTerminal(file_to_open) => {
                        let pid = pty_bus.spawn_terminal(file_to_open);
                        pty_bus
                            .send_screen_instructions
                            .send(ScreenInstruction::NewPane(PaneId::Terminal(pid)))
                            .unwrap();
                    }
                    PtyInstruction::SpawnTerminalVertically(file_to_open) => {
                        let pid = pty_bus.spawn_terminal(file_to_open);
                        pty_bus
                            .send_screen_instructions
                            .send(ScreenInstruction::VerticalSplit(PaneId::Terminal(pid)))
                            .unwrap();
                    }
                    PtyInstruction::SpawnTerminalHorizontally(file_to_open) => {
                        let pid = pty_bus.spawn_terminal(file_to_open);
                        pty_bus
                            .send_screen_instructions
                            .send(ScreenInstruction::HorizontalSplit(PaneId::Terminal(pid)))
                            .unwrap();
                    }
                    PtyInstruction::NewTab => {
                        if let Some(layout) = maybe_layout.clone() {
                            pty_bus.spawn_terminals_for_layout(layout);
                        } else {
                            let pid = pty_bus.spawn_terminal(None);
                            pty_bus
                                .send_screen_instructions
                                .send(ScreenInstruction::NewTab(pid))
                                .unwrap();
                        }
                    }
                    PtyInstruction::ClosePane(id) => {
                        pty_bus.close_pane(id);
                        command_is_executing.done_closing_pane();
                    }
                    PtyInstruction::CloseTab(ids) => {
                        pty_bus.close_tab(ids);
                        command_is_executing.done_closing_pane();
                    }
                    PtyInstruction::Quit => {
                        break;
                    }
                }
            }
        })
        .unwrap();

    let screen_thread = thread::Builder::new()
        .name("screen".to_string())
        .spawn({
            let mut command_is_executing = command_is_executing.clone();
            let os_input = os_input.clone();
            let send_pty_instructions = send_pty_instructions.clone();
            let send_plugin_instructions = send_plugin_instructions.clone();
            let send_app_instructions = send_app_instructions.clone();
            let max_panes = opts.max_panes;

            move || {
                let mut screen = Screen::new(
                    receive_screen_instructions,
                    send_pty_instructions,
                    send_plugin_instructions,
                    send_app_instructions,
                    &full_screen_ws,
                    os_input,
                    max_panes,
                    InputMode::Normal,
                );
                loop {
                    let (event, mut err_ctx) = screen
                        .receiver
                        .recv()
                        .expect("failed to receive event on channel");
                    err_ctx.add_call(ContextType::Screen(ScreenContext::from(&event)));
                    screen.send_app_instructions.update(err_ctx);
                    screen.send_pty_instructions.update(err_ctx);
                    match event {
                        ScreenInstruction::Pty(pid, vte_event) => {
                            screen
                                .get_active_tab_mut()
                                .unwrap()
                                .handle_pty_event(pid, vte_event);
                        }
                        ScreenInstruction::Render => {
                            screen.render();
                        }
                        ScreenInstruction::NewPane(pid) => {
                            screen.get_active_tab_mut().unwrap().new_pane(pid);
                            command_is_executing.done_opening_new_pane();
                        }
                        ScreenInstruction::HorizontalSplit(pid) => {
                            screen.get_active_tab_mut().unwrap().horizontal_split(pid);
                            command_is_executing.done_opening_new_pane();
                        }
                        ScreenInstruction::VerticalSplit(pid) => {
                            screen.get_active_tab_mut().unwrap().vertical_split(pid);
                            command_is_executing.done_opening_new_pane();
                        }
                        ScreenInstruction::WriteCharacter(bytes) => {
                            screen
                                .get_active_tab_mut()
                                .unwrap()
                                .write_to_active_terminal(bytes);
                        }
                        ScreenInstruction::ResizeLeft => {
                            screen.get_active_tab_mut().unwrap().resize_left();
                        }
                        ScreenInstruction::ResizeRight => {
                            screen.get_active_tab_mut().unwrap().resize_right();
                        }
                        ScreenInstruction::ResizeDown => {
                            screen.get_active_tab_mut().unwrap().resize_down();
                        }
                        ScreenInstruction::ResizeUp => {
                            screen.get_active_tab_mut().unwrap().resize_up();
                        }
                        ScreenInstruction::MoveFocus => {
                            screen.get_active_tab_mut().unwrap().move_focus();
                        }
                        ScreenInstruction::MoveFocusLeft => {
                            screen.get_active_tab_mut().unwrap().move_focus_left();
                        }
                        ScreenInstruction::MoveFocusDown => {
                            screen.get_active_tab_mut().unwrap().move_focus_down();
                        }
                        ScreenInstruction::MoveFocusRight => {
                            screen.get_active_tab_mut().unwrap().move_focus_right();
                        }
                        ScreenInstruction::MoveFocusUp => {
                            screen.get_active_tab_mut().unwrap().move_focus_up();
                        }
                        ScreenInstruction::ScrollUp => {
                            screen
                                .get_active_tab_mut()
                                .unwrap()
                                .scroll_active_terminal_up();
                        }
                        ScreenInstruction::ScrollDown => {
                            screen
                                .get_active_tab_mut()
                                .unwrap()
                                .scroll_active_terminal_down();
                        }
                        ScreenInstruction::ClearScroll => {
                            screen
                                .get_active_tab_mut()
                                .unwrap()
                                .clear_active_terminal_scroll();
                        }
                        ScreenInstruction::CloseFocusedPane => {
                            screen.get_active_tab_mut().unwrap().close_focused_pane();
                            screen.render();
                        }
                        ScreenInstruction::SetSelectable(id, selectable) => {
                            screen
                                .get_active_tab_mut()
                                .unwrap()
                                .set_pane_selectable(id, selectable);
                        }
                        ScreenInstruction::SetMaxHeight(id, max_height) => {
                            screen
                                .get_active_tab_mut()
                                .unwrap()
                                .set_pane_max_height(id, max_height);
                        }
                        ScreenInstruction::SetInvisibleBorders(id, invisible_borders) => {
                            screen
                                .get_active_tab_mut()
                                .unwrap()
                                .set_pane_invisible_borders(id, invisible_borders);
                            screen.render();
                        }
                        ScreenInstruction::ClosePane(id) => {
                            screen.get_active_tab_mut().unwrap().close_pane(id);
                            screen.render();
                        }
                        ScreenInstruction::ToggleActiveTerminalFullscreen => {
                            screen
                                .get_active_tab_mut()
                                .unwrap()
                                .toggle_active_pane_fullscreen();
                        }
                        ScreenInstruction::NewTab(pane_id) => {
                            screen.new_tab(pane_id);
                            command_is_executing.done_opening_new_pane();
                        }
                        ScreenInstruction::SwitchTabNext => screen.switch_tab_next(),
                        ScreenInstruction::SwitchTabPrev => screen.switch_tab_prev(),
                        ScreenInstruction::CloseTab => screen.close_tab(),
                        ScreenInstruction::ApplyLayout((layout, new_pane_pids)) => {
                            screen.apply_layout(layout, new_pane_pids);
                            command_is_executing.done_opening_new_pane();
                        }
                        ScreenInstruction::GoToTab(tab_index) => {
                            screen.go_to_tab(tab_index as usize)
                        }
                        ScreenInstruction::UpdateTabName(c) => {
                            screen.update_active_tab_name(c);
                        }
                        ScreenInstruction::ChangeInputMode(input_mode) => {
                            screen.change_input_mode(input_mode);
                        }
                        ScreenInstruction::Quit => {
                            break;
                        }
                    }
                }
            }
        })
        .unwrap();

    let wasm_thread = thread::Builder::new()
        .name("wasm".to_string())
        .spawn({
            let mut send_pty_instructions = send_pty_instructions.clone();
            let mut send_screen_instructions = send_screen_instructions.clone();
            let mut send_app_instructions = send_app_instructions.clone();

            let store = Store::default();
            let mut plugin_id = 0;
            let mut plugin_map = HashMap::new();
            move || loop {
                let (event, mut err_ctx) = receive_plugin_instructions
                    .recv()
                    .expect("failed to receive event on channel");
                err_ctx.add_call(ContextType::Plugin(PluginContext::from(&event)));
                send_screen_instructions.update(err_ctx);
                send_pty_instructions.update(err_ctx);
                send_app_instructions.update(err_ctx);
                match event {
                    PluginInstruction::Load(pid_tx, path) => {
                        let project_dirs =
                            ProjectDirs::from("org", "Zellij Contributors", "Zellij").unwrap();
                        let plugin_dir = project_dirs.data_dir().join("plugins/");
                        let wasm_bytes = fs::read(&path)
                            .or_else(|_| fs::read(&path.with_extension("wasm")))
                            .or_else(|_| fs::read(&plugin_dir.join(&path).with_extension("wasm")))
                            .unwrap_or_else(|_| panic!("cannot find plugin {}", &path.display()));

                        // FIXME: Cache this compiled module on disk. I could use `(de)serialize_to_file()` for that
                        let module = Module::new(&store, &wasm_bytes).unwrap();

                        let output = Pipe::new();
                        let input = Pipe::new();
                        let mut wasi_env = WasiState::new("Zellij")
                            .env("CLICOLOR_FORCE", "1")
                            .preopen(|p| {
                                p.directory(".") // FIXME: Change this to a more meaningful dir
                                    .alias(".")
                                    .read(true)
                                    .write(true)
                                    .create(true)
                            })
                            .unwrap()
                            .stdin(Box::new(input))
                            .stdout(Box::new(output))
                            .finalize()
                            .unwrap();

                        let wasi = wasi_env.import_object(&module).unwrap();

                        let plugin_env = PluginEnv {
                            plugin_id,
                            send_pty_instructions: send_pty_instructions.clone(),
                            send_screen_instructions: send_screen_instructions.clone(),
                            send_app_instructions: send_app_instructions.clone(),
                            wasi_env,
                            subscriptions: Arc::new(Mutex::new(HashSet::new())),
                        };

                        let zellij = zellij_imports(&store, &plugin_env);
                        let instance = Instance::new(&module, &zellij.chain_back(wasi)).unwrap();

                        let start = instance.exports.get_function("_start").unwrap();

                        // This eventually calls the `.init()` method
                        start.call(&[]).unwrap();

                        plugin_map.insert(plugin_id, (instance, plugin_env));
                        pid_tx.send(plugin_id).unwrap();
                        plugin_id += 1;
                    }
                    PluginInstruction::Update(pid, event) => {
                        for (&i, (instance, plugin_env)) in &plugin_map {
                            let subs = plugin_env.subscriptions.lock().unwrap();
                            // FIXME: This is very janky... Maybe I should write my own macro for Event -> EventType?
                            let event_type = EventType::from_str(&event.to_string()).unwrap();
                            if (pid.is_none() || pid == Some(i)) && subs.contains(&event_type) {
                                let update = instance.exports.get_function("update").unwrap();
                                wasi_write_string(
                                    &plugin_env.wasi_env,
                                    &serde_json::to_string(&event).unwrap(),
                                );
                                update.call(&[]).unwrap();
                            }
                        }
                        drop(send_screen_instructions.send(ScreenInstruction::Render));
                    }
                    PluginInstruction::Render(buf_tx, pid, rows, cols) => {
                        let (instance, plugin_env) = plugin_map.get(&pid).unwrap();

                        let render = instance.exports.get_function("render").unwrap();

                        render
                            .call(&[Value::I32(rows as i32), Value::I32(cols as i32)])
                            .unwrap();

                        buf_tx.send(wasi_stdout(&plugin_env.wasi_env)).unwrap();
                    }
                    PluginInstruction::Unload(pid) => drop(plugin_map.remove(&pid)),
                    PluginInstruction::Quit => break,
                }
            }
        })
        .unwrap();

    // TODO: currently we don't wait for this to quit
    // because otherwise the app will hang. Need to fix this so it both
    // listens to the ipc-bus and is able to quit cleanly
    #[cfg(not(test))]
    let _ipc_thread = thread::Builder::new()
        .name("ipc_server".to_string())
        .spawn({
            use std::io::Read;
            let mut send_pty_instructions = send_pty_instructions.clone();
            let mut send_screen_instructions = send_screen_instructions.clone();
            move || {
                std::fs::remove_file(ZELLIJ_IPC_PIPE).ok();
                let listener = std::os::unix::net::UnixListener::bind(ZELLIJ_IPC_PIPE)
                    .expect("could not listen on ipc socket");
                let mut err_ctx = OPENCALLS.with(|ctx| *ctx.borrow());
                err_ctx.add_call(ContextType::IpcServer);
                send_pty_instructions.update(err_ctx);
                send_screen_instructions.update(err_ctx);

                for stream in listener.incoming() {
                    match stream {
                        Ok(mut stream) => {
                            let mut buffer = [0; 65535]; // TODO: more accurate
                            let _ = stream
                                .read(&mut buffer)
                                .expect("failed to parse ipc message");
                            let decoded: ApiCommand = bincode::deserialize(&buffer)
                                .expect("failed to deserialize ipc message");
                            match &decoded {
                                ApiCommand::OpenFile(file_name) => {
                                    let path = PathBuf::from(file_name);
                                    send_pty_instructions
                                        .send(PtyInstruction::SpawnTerminal(Some(path)))
                                        .unwrap();
                                }
                                ApiCommand::SplitHorizontally => {
                                    send_pty_instructions
                                        .send(PtyInstruction::SpawnTerminalHorizontally(None))
                                        .unwrap();
                                }
                                ApiCommand::SplitVertically => {
                                    send_pty_instructions
                                        .send(PtyInstruction::SpawnTerminalVertically(None))
                                        .unwrap();
                                }
                                ApiCommand::MoveFocus => {
                                    send_screen_instructions
                                        .send(ScreenInstruction::MoveFocus)
                                        .unwrap();
                                }
                            }
                        }
                        Err(err) => {
                            panic!("err {:?}", err);
                        }
                    }
                }
            }
        })
        .unwrap();

    let _stdin_thread = thread::Builder::new()
        .name("stdin_handler".to_string())
        .spawn({
            let send_screen_instructions = send_screen_instructions.clone();
            let send_pty_instructions = send_pty_instructions.clone();
            let send_plugin_instructions = send_plugin_instructions.clone();
            let os_input = os_input.clone();
            let config = config;
            move || {
                input_loop(
                    os_input,
                    config,
                    command_is_executing,
                    send_screen_instructions,
                    send_pty_instructions,
                    send_plugin_instructions,
                    send_app_instructions,
                )
            }
        });

    #[warn(clippy::never_loop)]
    loop {
        let (app_instruction, mut err_ctx) = receive_app_instructions
            .recv()
            .expect("failed to receive app instruction on channel");

        err_ctx.add_call(ContextType::App(AppContext::from(&app_instruction)));
        send_screen_instructions.update(err_ctx);
        send_pty_instructions.update(err_ctx);
        match app_instruction {
            AppInstruction::Exit => {
                break;
            }
            AppInstruction::Error(backtrace) => {
                let _ = send_screen_instructions.send(ScreenInstruction::Quit);
                let _ = screen_thread.join();
                let _ = send_pty_instructions.send(PtyInstruction::Quit);
                let _ = pty_thread.join();
                let _ = send_plugin_instructions.send(PluginInstruction::Quit);
                let _ = wasm_thread.join();
                os_input.unset_raw_mode(0);
                let goto_start_of_last_line = format!("\u{1b}[{};{}H", full_screen_ws.rows, 1);
                let error = format!("{}\n{}", goto_start_of_last_line, backtrace);
                let _ = os_input
                    .get_stdout_writer()
                    .write(error.as_bytes())
                    .unwrap();
                std::process::exit(1);
            }
        }
    }

    let _ = send_pty_instructions.send(PtyInstruction::Quit);
    pty_thread.join().unwrap();
    let _ = send_screen_instructions.send(ScreenInstruction::Quit);
    screen_thread.join().unwrap();
    let _ = send_plugin_instructions.send(PluginInstruction::Quit);
    wasm_thread.join().unwrap();

    // cleanup();
    let reset_style = "\u{1b}[m";
    let show_cursor = "\u{1b}[?25h";
    let restore_snapshot = "\u{1b}[?1049l";
    let goto_start_of_last_line = format!("\u{1b}[{};{}H", full_screen_ws.rows, 1);
    let goodbye_message = format!(
        "{}\n{}{}{}Bye from Zellij!\n",
        goto_start_of_last_line, restore_snapshot, reset_style, show_cursor
    );

    os_input.unset_raw_mode(0);
    let _ = os_input
        .get_stdout_writer()
        .write(goodbye_message.as_bytes())
        .unwrap();
    os_input.get_stdout_writer().flush().unwrap();
}<|MERGE_RESOLUTION|>--- conflicted
+++ resolved
@@ -47,36 +47,6 @@
     SplitVertically,
     MoveFocus,
 }
-<<<<<<< HEAD
-// FIXME: It would be good to add some more things to this over time
-#[derive(Debug, Clone)]
-pub struct AppState {
-    pub input_mode: InputMode,
-}
-
-impl Default for AppState {
-    fn default() -> Self {
-        AppState {
-            input_mode: InputMode::default(),
-        }
-    }
-}
-
-// FIXME: Make this a method on the big `Communication` struct, so that app_tx can be extracted
-// from self instead of being explicitly passed here
-pub fn update_state(
-    app_tx: &SenderWithContext<AppInstruction>,
-    update_fn: impl FnOnce(AppState) -> AppState,
-) {
-    let (state_tx, state_rx) = mpsc::channel();
-
-    drop(app_tx.send(AppInstruction::GetState(state_tx)));
-    let state = state_rx.recv().unwrap();
-
-    drop(app_tx.send(AppInstruction::SetState(update_fn(state))))
-}
-=======
->>>>>>> d818661c
 
 /// An [MPSC](mpsc) asynchronous channel with added error context.
 pub type ChannelWithContext<T> = (
@@ -155,11 +125,6 @@
         .get_stdout_writer()
         .write(take_snapshot.as_bytes())
         .unwrap();
-<<<<<<< HEAD
-
-    let mut app_state = AppState::default();
-=======
->>>>>>> d818661c
 
     let config = Config::from_cli_config(opts.config)
         .map_err(|e| {
